# -*- coding: utf-8 -*-
"""
Created on Fri Dec 18 15:52:58 2015

 LIFTINGSURFACE.PY ============================================================
 This module contains the definition of the class of 3d lifting surfaces.
 This class can be instantiated to generate wings, tailplanes, fins, propeller-
 or rotor blades, etc.

 This is an OCC_AirCONICS file, based on the Rhino 'AirCONICS' plugin
 by A. Sobester: https://github.com/sobester/AirCONICS
 ==============================================================================

@author: pchambers
"""
from six.moves import range
import numpy as np
from .base import AirconicsShape
from .primitives import Airfoil
from . import AirCONICStools as act

from OCC.gp import gp_Pnt, gp_Vec, gp_XOY, gp_Ax3, gp_Dir, gp_Ax1
from OCC.GeomAbs import GeomAbs_C2
from OCC.Geom import Geom_Plane
import SUAVE
from SUAVE.Core import Units

import logging
logger = logging.getLogger(__name__)


def airfoilfunct(ProfileFunct):
    """Decorator function : creates and returns a functional parameter
    AirfoilFunct(epsilon), where epsilon is the spanwise coordinate, given the
    input profile function

    Parameters
    ----------
    ProfileFunct : function
        This function should return a dictionary of KEYWORD: VALUE pairs,
        for all keywords required to define to the airfoil profile at
        spanwise location epsilon, e.g.,

        >>> def my_simple_profilfunct(eps):
        >>>     return {'NACA4Profile': '0012'}

    Returns
    -------
    AirfoilFunct : function
        A wrapper to the input ProfileFunct. Takes in Epsilon, LEPoint,
        ChordFunct, ChordFactor, DihedralFunct, TwistFunct as inputs, and
        passes all arguments (and information about the profile from
        ProfileFunct), to the airconics.Airfoil class.
        - Returns the generated airfoil.

    Notes
    -----
    Example:

    >>> @airfoilfunct
    >>> def my_AirfoilFunct(eps)
    >>>     return {'NACA4Profile': '0012'}
    >>> Wing = LiftingSurface((0,0,0), mySweepFunct,
                              myDihedralFunct,
                              myTwistFunct,
                              myChordFunct,
                              my_AirfoilFunct,
                              )

    Where mySweepFunct has been previously defined.

    See Also
    --------
    airconics.primitives.Airfoil,
    core examples liftingsurface_airfoilfunct_decorator
    """
    def AirfoilFunct(Epsilon, LEPoint, ChordFunct, ChordFactor,
                     DihedralFunct, TwistFunct):
        # Wraps ProfileFunct
        Profile_Dict = ProfileFunct(Epsilon)

        AfChord = ((ChordFactor * ChordFunct(Epsilon)) /
                   np.cos(np.radians(TwistFunct(Epsilon))))

        Af = Airfoil(LEPoint, ChordLength=AfChord,
                     Rotation=DihedralFunct(Epsilon),
                     Twist=TwistFunct(Epsilon),
                     **Profile_Dict)
        return Af
    return AirfoilFunct

    def uniform_parametric_function(epsilon):
        """Does nothing with spanwise parameter epsilon, but is required for
        the general definition of shape in the lifting surface class"""
        return value
    return uniform_parametric_function


class LiftingSurface(AirconicsShape):
    """Airconics class for defining lifting surface shapes

    Parameters
    ----------
    ApexPoint - array, length 3
        Foremost point of the wing (x direction). Updating will rebuild the
        geometry.

    SweepFunct - function
        function defining the leading edge sweep vs epsilon spanwise
        variable coordinate between 0 and 1 (curvilinear attached
        coordinates). Updating will rebuild the geometry.

    DihedralFunct - function
        function defining the leading edge dihedral vs epsilon spanwise
        variable coordinate between 0 and 1 (curvilinear attached).
        Updating will rebuild the geometry.

    TwistFunc - function
        function defining the sectional twist vs epsilon spanwise
        variable coordinate between 0 and 1 (curvilinear attached).
        Updating will rebuild the geometry.

    ChordFunct - function
        function defining the leading edge chord vs epsilon spanwise
        variable coordinate between 0 and 1 (curvilinear attached)
        Updating will rebuild the geometry.

    AirfoilFunct - function
        function defining the sectional Airfoil (see primitives.Airfoil)
        vs epsilon spanwise variable coordinate between 0 and 1
        (curvilinear attached).
        Updating will rebuild the geometry.

    ChordFactor - int (default = 1)
        Scaling factor applied in chordwise direction. Updating will rebuild
        the geometry.

    ScaleFactor - int (default = 1)
        Scaling factor applied in all directions (uniform). Updating will
        rebuild the geometry.

    OptimizeChordScale - int or bool (default = 0)
        TODO: Not yet used.

    LooseSurf - (default = 1)
        TODO:

    NSegments - int (default = 11)
        Number of segments to sample the wing defined by input functions.
        Updating will rebuild the geometry.

    TipRequired - bool (default = False)
        TODO: Not yet used
        adds the wing tip face to components if true

    max_degree - (default = 8)
        maximum degree of the fitted NURBS surface

    continuity - OCC.GeomAbs.GeomAbs_XX Type
        the order of continuity i.e. C^0, C^1, C^2... would be
        GeomAbs_C0, GeomAbs_C1, GeomAbs_C2 ...

    construct_geometry : bool
        If true, Build method will be called on construction

    MirrorSurfacesXZ : bool (default False)
        If True, all surfaces created by self.Build will be mirrored, following
        construction and all other transformations (i.e. BaseRotation). Note
        that the construction curves are not mirrored

    Attributes
    ----------
    self['Surface'] : TopoDS_Shape
        The generated lifting surface

    Sections : list of airconics.primitives.Airfoil objects
        The rib curves from which the main surface is lofted. Updating any of
        the spanwise functions (ChordFunct, TwistFunct, etc...), SpanFactor,
        ChordFactor Raises an
        error if attempting to write over it manually.

    RootChord : Scalar
        The length of the Root Chord. Updated by GenerateLiftingSurface

    AR : Scalar
        The Aspect ratio of the Lifting Surface. Updated on call to Build

    LSP_area : Scalar
        the projected area of the lifting surface. Updated on call to Build

    SA : Scalar
        The wetted area of the lifting surface. Updated on call to Build

    ActualSemiSpan : Scalar
        Calculated semi span of the lifting surface. Updated on call to Build

    Notes
    -----
    * Output surface is stored in self['Surface']
    *
    * See airconics.examples.wing_example_transonic_airliner for
      example input functions

    See also
    --------
    airconics.primitives.Airfoil,
    airconics.examples.wing_example_transonic_airliner
    """

    def __init__(self, ApexPoint=gp_Pnt(0, 0, 0),
                 SweepFunct=False,
                 DihedralFunct=False,
                 TwistFunct=False,
                 ChordFunct=False,
                 AirfoilFunct=False,
                 BaseRotation=None,
                 ChordFactor=1,
                 ScaleFactor=1,
                 OptimizeChordScale=0,
                 LooseSurf=1,
                 SegmentNo=11,
                 TipRequired=False,
                 max_degree=8,
                 continuity=GeomAbs_C2,
                 construct_geometry=True,
                 MirrorComponentsXZ=False
                 ):
        # convert ApexPoint from list if necessary
        try:
            ApexPoint = gp_Pnt(*ApexPoint)
        except:
            pass

        if not (SweepFunct or DihedralFunct or TwistFunct or ChordFunct or
                AirfoilFunct):
            logger.debug("Lifting Surface functional parameters not defined:")
            logger.debug("Initialising without geometry construction")
            construct_geometry = False

        self.CreateConstructionGeometry()

#        Initialise the components using base class:
        super(LiftingSurface, self).__init__(components={},
                                             _ApexPoint=ApexPoint,
                                             _SweepFunct=SweepFunct,
                                             _DihedralFunct=DihedralFunct,
                                             _TwistFunct=TwistFunct,
                                             _ChordFunct=ChordFunct,
                                             _AirfoilFunct=AirfoilFunct,
                                             _ChordFactor=ChordFactor,
                                             _ScaleFactor=ScaleFactor,
                                             _Sections=[],
                                             BaseRotation=BaseRotation,
                                             LSP_area=None,
                                             AR=None,
                                             ActualSemiSpan=None,
                                             RootChord=None,
                                             SA=None,
                                             OptimizeChordScale=OptimizeChordScale,
                                             LooseSurf=LooseSurf,
                                             _NSegments=SegmentNo,
                                             TipRequired=TipRequired,
                                             max_degree=max_degree,
                                             Cont=continuity,
                                             construct_geometry=construct_geometry,
                                             MirrorComponentsXZ=MirrorComponentsXZ
                                             )

    # Properties
    # ----------------------------------------------------------------------
    # Apex Point
    @property
    def ApexPoint(self):
        return self._ApexPoint

    @ApexPoint.setter
    def ApexPoint(self, newApexPoint):
        vec = gp_Vec(self.ApexPoint, newApexPoint)
        self._ApexPoint = newApexPoint
        self.TranslateComponents(vec)

    # Sweep
    @property
    def SweepFunct(self):
        return self._SweepFunct

    @SweepFunct.setter
    def SweepFunct(self, newSweepFunct):
        # Maybe add some tests here
        self._SweepFunct = newSweepFunct
        # Only rebuild if Build was previously successful (if some components
        # have been created in self)
        if self.construct_geometry:
            self.Build()

    # Dihedral
    @property
    def DihedralFunct(self):
        return self._DihedralFunct

    @DihedralFunct.setter
    def DihedralFunct(self, newDihedralFunct):
        # Maybe add some tests here
        self._DihedralFunct = newDihedralFunct
        if self.construct_geometry:
            self.Build()

    # Twist
    @property
    def TwistFunct(self):
        return self._TwistFunct

    @TwistFunct.setter
    def TwistFunct(self, newTwistFunct):
        # Maybe add some tests here
        self._TwistFunct = newTwistFunct
        if self.construct_geometry:
            self.Build()

    # Chord
    @property
    def ChordFunct(self):
        return self._ChordFunct

    @ChordFunct.setter
    def ChordFunct(self, newChordFunct):
        # Maybe add some tests here
        self._ChordFunct = newChordFunct
        if self.construct_geometry:
            self.Build()

    # Airfoil
    @property
    def AirfoilFunct(self):
        return self._AirfoilFunct

    @AirfoilFunct.setter
    def AirfoilFunct(self, newAirfoilFunct):
        # Maybe add some tests here
        self._AirfoilFunct = newAirfoilFunct
        if self.construct_geometry:
            self.Build()

    @property
    def NSegments(self):
        return self._NSegments

    @NSegments.setter
    def NSegments(self, newNSegments):
        self._NSegments = newNSegments
        if self.construct_geometry:
            self.Build()

    @property
    def ChordFactor(self):
        return self._ChordFactor

    @ChordFactor.setter
    def ChordFactor(self, newChordFactor):
        self._ChordFactor = newChordFactor
        # Note: may eventually try to scale rather than rebuild here for speed
        if self.construct_geometry:
            self.Build()

    @property
    def ScaleFactor(self):
        return self._ScaleFactor

    @ScaleFactor.setter
    def ScaleFactor(self, newScaleFactor):
        self._ScaleFactor = newScaleFactor
        # No need to rebuild surface here, just scale w.r.t Apex
        self.ScaleComponents_Uniformal(self._ScaleFactor, self.ApexPoint)

    @property
    def Sections(self):
        # Note: there is no setter for this, as it should not be directly
        # interacted with
        return self._Sections
    # ----------------------------------------------------------------------

    def CreateConstructionGeometry(self):
        """
        Creates the plane and vector used for projecting wetted area
        """
        self.XoY_Plane = Geom_Plane(gp_Ax3(gp_XOY()))
        self.ProjVectorZ = gp_Dir(0, 0, 1)

    def Build(self):
        """Builds the section curves and lifting surface using the current

        Uses the current ChordFactor, ScaleFactor, NSegments, ApexPoint, and
        all spanwise variation functions (e.g. ChordFunct) defined in self to
        produce a surface

        Notes
        -----
        Called on initialisation of a lifting surface class.

        :Example:
            >>> Wing = liftingsurface.LiftingSurface(P,
                                                mySweepAngleFunction,
                                                myDihedralFunction,
                                                myTwistFunction,
                                                myChordFunction,
                                                myAirfoilFunction)
            >>> Surface = Wing['Surface']

        See Also
        --------
        airconics.examples.wing_example_transonic_airliner
        """
        super(LiftingSurface, self).Build()
        assert(self.SweepFunct), 'No sweep function defined'
        assert(self.ChordFunct), 'No Chord function defined'
        assert(self.AirfoilFunct), 'No Airfoil function defined'
        assert(self.TwistFunct), 'No Twist function defined'
        assert(self.DihedralFunct), 'No Dihedral function defined'

        # The first time all functions are successfully defined, change the
        # build flag to true so that further changes to these functions will
        # rebuild geometry via the setter property functions
        self.construct_geometry = True

        self.GenerateSectionCurves()
        self.GenerateLiftingSurface()

        if self.BaseRotation:
            RotAx = gp_Ax1(self.ApexPoint, gp_Dir(1, 0, 0))
            self.RotateComponents(RotAx, np.degrees(self.BaseRotation))
            self.LECurve.GetObject().Rotate(RotAx, self.BaseRotation)

        if self.MirrorComponentsXZ:
            logger.info('Mirroring the leading edge point and surfaces only')
            logger.info('Construction geometry/curves will not be mirrored')

            self.MirrorComponents(plane='xz')

        # Also store the tip leading edge point (for fitting tip devices)?
        # self.TipLE = self.Sections[-1].Chord.

    def GenerateLeadingEdge(self):
        """Epsilon coordinate attached to leading edge defines sweep
         Returns airfoil leading edge points
         """
        SegmentLength = 1.0 / self.NSegments

#       Array of epsilon at segment midpoints (will evaluate curve here)
        Epsilon_midpoints = np.linspace(SegmentLength / 2.,
                                        1 - (SegmentLength / 2.),
                                        self.NSegments)

#       We are essentially reconstructing a curve from known slopes at
#       known curve length stations - a sort of Hermite interpolation
#       without knowing the ordinate values. If NSegments -> Inf, the
#       actual slope at each point -> the sweep angle specified by
#       SweepFunct
        Tilt_array = self.DihedralFunct(Epsilon_midpoints)
        Sweep_array = self.SweepFunct(Epsilon_midpoints)

        # If length of Tilt array and epsilon midpoints does not match, then
        # the input function is not numpy compatible: use a for loop instead
        if np.shape(Tilt_array) != Epsilon_midpoints.shape:
            Tilt_array = np.zeros_like(Epsilon_midpoints)
            Sweep_array = np.zeros_like(Epsilon_midpoints)
            for i, eps_mid in enumerate(Epsilon_midpoints):
                Tilt_array[i] = self.DihedralFunct(eps_mid)
                Sweep_array[i] = self.SweepFunct(eps_mid)

        DeltaXs = SegmentLength * np.sin(Sweep_array * (np.pi / 180.))
        DeltaYs = SegmentLength * np.cos(Tilt_array * np.pi / 180.) * \
            np.cos(Sweep_array * np.pi / 180.)
        DeltaZs = DeltaYs * np.tan(Tilt_array * np.pi / 180.)

#        Initialise LE coordinate arrays and add first OCC gp_pnt at [0,0,0]:
#        Note: Might be faster to bypass XLE arrays and use local x only
        LEPoints = np.zeros((self.NSegments + 1, 3))

        Deltas = np.vstack([DeltaXs, DeltaYs, DeltaZs]).T
        LEPoints[1:, :] = np.cumsum(Deltas, axis=0)

        self.LEPoints = LEPoints

        return LEPoints

    def GenerateSectionCurves(self):
        """Generates the loft section curves  based on the current
        functional parameters and ChordFactor of the object.

        Uses self._AirfoilFunct, _ChordFunct etc. and other attributes to
        update the content of self._Sections.

        Returns
        -------
        None
        """
        # Empty the current geometry
        self._Sections = []

        LEPoints = self.GenerateLeadingEdge()

        self.LECurve = act.points_to_bspline(LEPoints)

        Eps = np.linspace(0, 1, self.NSegments + 1)

        for i, eps in enumerate(Eps):
            Af = self.AirfoilFunct(Epsilon=eps,
                                   LEPoint=LEPoints[i],
                                   ChordFunct=self.ChordFunct,
                                   ChordFactor=self.ChordFactor,
                                   DihedralFunct=self.DihedralFunct,
                                   TwistFunct=self.TwistFunct)
            self._Sections.append(Af)

    # def ChordScaleOptimizer(self):
    #     """
    #     """
    #     raise NotImplementedError
        # TODO
#                self._CheckOptParCorrectlySpec()
#                self._NormaliseWeightings()
#                self._PrintTargetsAndWeights()
#                print("Optimizing scale factors...")
#                # An iterative local hillclimber type optimizer is needed
#                    here. One option might be SciPy's fmin as below:
#                # x0, fopt, iter, funcalls, warnflag, allvecs =
#                    scipy.optimize.fmin(self._LSObjective, x0, retall=True,
#                                        xtol=0.025, full_output=True)
#                # However, SciPy is not supported on 64-bit Rhino
#                    installations, so
#                # so here use an alternative: a simple evoltionary optimizer
#                # included with AirCONICS_tools.
#                MaxIter = 50
#                xtol = 0.025
#                deltax = [x0[0]*0.25,x0[1]*0.25]
#                x0, fopt = act.boxevopmin2d(self._LSObjective, x0, deltax,
#                                            xtol, MaxIter)
#                x0[0] = abs(x0[0])
#                x0[1] = abs(x0[1])
#                print("Optimum chord factor %5.3f, optimum scale factor %5.3f"
#                                                       % (x0[0], x0[1]))

    def GenerateLiftingSurface(self):
        """Builds a lifting surface (wing, tailplane, etc.) with the Chord and
        Scale factors, and section list defined in self.

        This function should be called after GenerateSectionCurves. Note that
        both operations are performed with `Build', which should be used
        preferentially

        Returns
        -------
        None

        Notes
        -----
        Adds a ('Surface': Shape) key value pair to self.
        """
        x0 = [self.ChordFactor, self.ScaleFactor]

        LS = act.AddSurfaceLoft(self._Sections,
                                max_degree=self.max_degree,
                                continuity=self.Cont,
                                solid=False)

        # TODO: Optimize chord scale ...
        # if self.OptimizeChordScale:
        # self.ChordScaleOptimizer()

        if LS is None:
            raise ValueError("Failed to generate Lofted Surface")
        #######################################################################
            # TODO: backup surface loft is not yet implemented for OCC
            # Version of Airconics (this is legacy from the Rhino plugin)
        #######################################################################

        #  Update instance components:
        self.AddComponent(LS, 'Surface')

        # Calculate projected area
        self.LSP_area = self.CalculateProjectedArea()

        if self.TipRequired:
            # TODO: retrieve wing tip
            logger.warning("Tip Required currently does nothing")
            WingTip = None
            # self["Tip"] = WingTip

        # Scaling (w.r.t. origin)
        if self.ScaleFactor != 1:
            self.ScaleComponents_Uniformal(self.ScaleFactor)
            self.LECurve.GetObject().Scale(gp_Pnt(0, 0, 0), self.ScaleFactor)

        # Position the Components at the apex:
        vec = gp_Vec(gp_Pnt(0., 0., 0.), self.ApexPoint)
        self.TranslateComponents(vec)
        self.LECurve.GetObject().Translate(vec)

        # Calculate some parameters
        self.RootChord = (self.ChordFunct(0) * self.ChordFactor *
                          self.ScaleFactor)
        self.ActualSemiSpan = self.CalculateSemiSpan()
        self.AR = self.CalculateAspectRatio()
        self.SA = act.CalculateSurfaceArea(self['Surface'])

        logger.info("""Lifting Surface complete. Key features:
    Proj.area: {},
    Wet.area: {},
    Span:{},
    Aspect ratio: {},
    Root chord: {}\n""".format(self.LSP_area, self.SA, self.ActualSemiSpan,
                               self.AR, self.RootChord))

        return None

    def CalculateProjectedArea(self):
        """Calculates the projected area of the current lifting surface

        From Airconics documentation: In some cases the projected section
        cannot all be lofted in one go (it happens when parts of the wing fold
        back onto themselves), so we loft them section by section and compute
        the area as a sum.
        """
        assert(self['Surface']), 'No wing surface found. Try running Build.'

        # First project the section chords onto the xy plane:
        ProjectedSections = []
        for section in self.Sections:
            ProjectedSections.append(
                act.project_curve_to_plane(section.ChordLine,
                                           self.XoY_Plane,
                                           self.ProjVectorZ))

        try:
            # Loft a section for each projected segment and get its area
            LSP_area = 0
            for i in range(self.NSegments):

                LSPsegment = act.AddSurfaceLoft(ProjectedSections[i: i + 2],
                                                close_sections=False)
                SA = act.CalculateSurfaceArea(LSPsegment)
                LSP_area += SA
        except:
            logger.warning("""Failed to compute projected area. Using half of surface
                area instead.""")
            LS_area = act.CalculateSurfaceArea(self['Surface'])
            LSP_area = 0.5 * LS_area

        # Scale the area
        LSP_area *= self.ScaleFactor ** 2.0

<<<<<<< HEAD
=======
        # Add a mean aerodynamic chord, estimated from the discrete wing sections:
        # using a non uniform trapezoidal integration of c^2 dy.
        # note: numerical integration of self.ChordFunct may work here, but the
        # wing is constructed from discrete sections, so this makes more sense:
        s = 0
        for i in range(len(self.Sections) - 1):
            s += (self.Sections[i + 1].LE[1] - self.Sections[i].LE[1]) *\
                (self.Sections[i + 1].ChordLength ** 2 +
                 self.Sections[i].ChordLength)
        self.MAC = s * self.ScaleFactor / (2 * LSP_area)

>>>>>>> 08e00d0f
        return LSP_area

    def CalculateSemiSpan(self):
        """Calculates and returns the span of this lifting surface.

        Uses the OCC bounding box algorithm.

        Returns
        -------
        ActualSemiSpan : Scalar
        """
        # Check bounding box size
        BB = self.Extents(as_vec=True)
        if BB:
            ActualSemiSpan = BB[1].Y() - BB[0].Y()   # max y - min y
        else:
            ActualSemiSpan = 0.0
        return ActualSemiSpan

    def CalculateAspectRatio(self):
        """Calculates and returns the aspect ratio of this lifting surface

        Uses information about the wings projected area and the current
        bounding box. If the project area (LSP_Area) is zero, this will be
        calculated.

        Returns
        -------
        AR : Scalar
            Aspect ratio, calculated by b^2 / A, where b is the semi span and
            A is the project area of this lifting surface

        See Also
        --------
        airconics.LiftingSurface.ProjectedArea,
        airconics.LiftingSurface.SemiSpan
        """
        if not self.LSP_area:
            LSP_area = self.CalculateProjectedArea()
        else:
            LSP_area = self.LSP_area

        if not self.ActualSemiSpan:
            ActualSemiSpan = self.CalculateSemiSpan()
        else:
            ActualSemiSpan = self.ActualSemiSpan
        AR = ((ActualSemiSpan) ** 2.0) / (LSP_area)
        return AR

    def AvgQuarterChordSweep(self):
        v = gp_Vec(self.Sections[0].quarterChord,
                   self.Sections[-1].quarterChord)
        avgQuarterChord = np.arctan(v.X() / v.Y())
        return avgQuarterChord

    def Fit_BlendedTipDevice(self, rootchord_norm, spanfraction=0.1, cant=40,
                             transition=0.1, sweep=40, taper=0.7):
        """Fits a blended wing tip device [1],

        Parameters
        ----------
        rootchord_norm : scalar
            The root chord of the straight part of the winglet, normalised by
            the tip chord of this lifting surface.

        spanfraction : scalar
            span of the winglet normalised by the span of the main wing

        cant : scalar (default 40)
            Angle (deg) of the wing tip from vertical

        transition : scalar
            The percentage along the span at which the transition to a straight
            segment is located

        sweep : scalar
            Sweep angle of the wing tip (uniform along the straight section)

        taper : scalar
            ratio of the tip chord to the root chord of the straight segment

         References
        ----------
        [1] L. B. Gratzer, "Blended winglet," Google Patents, 1994
        """
        # The array of spanwise locations at which values of sweep, chord etc
        # are known
        Eps_Array = np.array([0, transition, 1])
        Dihedrals = np.array([self.DihedralFunct(1),
                              90 - cant,
                              90 - cant])
        Sweeps = np.array([self.SweepFunct(1), sweep, sweep])
        # No change in washout along the winglet
        Twists = np.ones(3) * self.TwistFunct(1)
        # Normalised chord (will be scaled st root chord = main wing tip chord)
        Chords = np.array([1, rootchord_norm, taper * rootchord_norm])

        # Generating all the interpolated transition functions
        DihedralFunctWinglet = act.Generate_InterpFunction(Dihedrals,
                                                           Eps_Array)

        # if linear_TE:
        #     # If a linear trailing edge is selected, offset the LE from

        # else:
        SweepFunctWinglet = act.Generate_InterpFunction(Sweeps,
                                                        Eps_Array)
        ChordFunctWinglet = act.Generate_InterpFunction(Chords,
                                                        Eps_Array)
        TwistFunctWinglet = act.Generate_InterpFunction(Twists,
                                                        Eps_Array)

        # No change in airfoil profile
        @airfoilfunct
        def AirfoilFunctWinglet(Epsilon):
            return self.Sections[-1].Profile

        apex_array = np.array([self.ApexPoint.X(), self.ApexPoint.Y(),
                               self.ApexPoint.Z()])
        Winglet_apex = apex_array + \
            np.array(self.LEPoints[-1]) * self.ScaleFactor

        # Scale the entire wing to get the span as a percentage of this wing
        scalefactor = self.ScaleFactor * spanfraction

        # Scale the winglet root chord to match the tip chord of this wing
        chordfactor = ((self.ChordFunct(1) * self.ChordFactor) /
                       (ChordFunctWinglet(0) * spanfraction)
                       )

        Winglet = LiftingSurface(ApexPoint=Winglet_apex,
                                 SweepFunct=SweepFunctWinglet,
                                 DihedralFunct=DihedralFunctWinglet,
                                 TwistFunct=TwistFunctWinglet,
                                 ChordFunct=ChordFunctWinglet,
                                 AirfoilFunct=AirfoilFunctWinglet,
                                 ScaleFactor=scalefactor,
                                 ChordFactor=chordfactor)

        return Winglet

    def FitScaleLocation(self, XScaleFactor, oldx, oldy, oldz, base_xlength):
        """Given an old scaling and old position (this will be a random number
        between 0 and 1 using the DEAP tree I have set up elsewhere), a new
        scaling and position is returned allowing the resulting shape to 'fit'
        to its parent
        """
        # The interpolation along the curve: this could be done better
        # Essentially, this is the length of the vector normalised by
        # the diagonal of a 1 by 1 by 1 cube
        curve = self.LECurve.GetObject()
        epsilon = np.linalg.norm([oldx, oldy, oldz]) / np.sqrt(3)
        newapex = curve.Value(epsilon)
        newx, newy, newz = newapex.X(), newapex.Y(), newapex.Z()

        # Ensure that the oldscaled and oldposition fractions does give
        # something invisibly small:
        # REMOVING THIS TEMPORARILY: trying to see if scalings > 1 are allowed
        # oldscaling = np.interp(oldscaling, [0, 1], scalingrange)

        # The scaling is some percentage of parent (assumes components get
        # smaller)
        Chord = self.get_spanstation_chord(epsilon).GetObject()
        fitting_length = abs(Chord.StartPoint().X() -
                             Chord.EndPoint().X()) * XScaleFactor
        newscaling = fitting_length / float(base_xlength)

        return newscaling, newx, newy, newz

    def get_spanstation_chord(self, SpanStation):
        """
        """
        print(SpanStation)
        Section, HChord = act.CutSect(self['Surface'], SpanStation)
        return HChord

    def ToSuave(self, main=False, high_lift=False, tag=None):
        if main:
            wing = SUAVE.Components.Wings.Main_Wing()
        else:
            wing = SUAVE.Components.Wings.Wing()
        wing.tag = tag

        wing.aspect_ratio = self.AR
        # Take an average of root and tip, since there's not much else we can
        # do here:
        wing.thickness_to_chord = (self.Sections[0].thicknessToChord +
                                   self.Sections[-1].thicknessToChord) / 2.  # Not set
        wing.taper = self.Sections[
            0].ChordLength + self.Sections[0].ChordLength
        # Could probably calculate span efficiency, but I'll leave it as
        # constant for now
        wing.span_efficiency = 0.9

        wing.spans.projected = self.ActualSemiSpan

        wing.chords.root = self.Sections[0].ChordLength * Units.meter
        wing.chords.tip = self.Sections[-1].ChordLength * Units.meter
        wing.chords.mean_aerodynamic = self.MAC

        wing.areas.reference = self.LSP_area
        wing.sweeps.quarter_chord = self.AvgQuarterChordSweep() * Units.degrees

        wing.twists.root = self.TwistFunct(0) * Units.degrees
        wing.twists.tip = self.TwistFunct(1) * Units.degrees
        # Approximate dihedral as the average between root and tip:
        wing.dihedral = (self.DihedralFunct(
            0) + self.DihedralFunct(1)) * Units.degrees

        wing.origin = [self.ApexPoint.X(), self.ApexPoint.Y(),
                       self.ApexPoint.Z()]
        wing.aerodynamic_center = [0, 0, 0]

        wing.vertical = (self.BaseRotation - np.pi / 2. < 1e-3)
        wing.symmetric = self.MirrorComponentsXZ
        wing.high_lift = high_lift

        wing.dynamic_pressure_ratio = 1.0
        return wing<|MERGE_RESOLUTION|>--- conflicted
+++ resolved
@@ -649,8 +649,6 @@
         # Scale the area
         LSP_area *= self.ScaleFactor ** 2.0
 
-<<<<<<< HEAD
-=======
         # Add a mean aerodynamic chord, estimated from the discrete wing sections:
         # using a non uniform trapezoidal integration of c^2 dy.
         # note: numerical integration of self.ChordFunct may work here, but the
@@ -662,7 +660,6 @@
                  self.Sections[i].ChordLength)
         self.MAC = s * self.ScaleFactor / (2 * LSP_area)
 
->>>>>>> 08e00d0f
         return LSP_area
 
     def CalculateSemiSpan(self):
