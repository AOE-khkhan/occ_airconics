--- conflicted
+++ resolved
@@ -14,12 +14,7 @@
 from pkg_resources import resource_string, resource_exists
 import numpy as np
 from scipy.interpolate import interp1d
-<<<<<<< HEAD
-from scipy.optimize import fmin
-=======
 from scipy.optimize import minimize_scalar
->>>>>>> 08e00d0f
-
 import logging
 log = logging.getLogger(__name__)
 
@@ -45,13 +40,8 @@
     interpL = interp1d(XL[:, 0], XL[:, 1], kind='quadratic')
 
     # find the max thickness:
-<<<<<<< HEAD
-    res = fmin(lambda x: -(interpU(x) - interpL(x)), x0=0.5)
-    return interpU(res[0]) - interpL(res[0])
-=======
     res = minimize_scalar(lambda x: -(interpU(x) - interpL(x)), bounds=(XU[-1][0], XU[0][0]), method='bounded')
     return interpU(res.x) - interpL(res.x)
->>>>>>> 08e00d0f
 
 
 # Classes
@@ -173,11 +163,8 @@
         # Initialise the x and z airfoil surface points as None
         self._points = None
 
-<<<<<<< HEAD
-        self.thicknessToChord = None
-=======
+
         self._thicknessToChord = None
->>>>>>> 08e00d0f
 
         self._make_airfoil(SeligProfile, Naca4Profile, Naca5Profile,
                            CRMProfile, CRM_Epsilon,
@@ -490,11 +477,6 @@
 
         self._points = np.column_stack([x, z])
 
-<<<<<<< HEAD
-        self.thicknessToChord = approxThickness(self._points)
-
-=======
->>>>>>> 08e00d0f
         self.Curve = self._fitAirfoiltoPoints()
 
         self._TransformAirfoil()
@@ -543,10 +525,6 @@
                                  MaxCamberLocTenthChord,
                                  MaxThicknessPercChord)
         self._points = np.column_stack([x, z])
-<<<<<<< HEAD
-        self.thicknessToChord = approxThickness(self._points)
-=======
->>>>>>> 08e00d0f
 
         self.Curve = self._fitAirfoiltoPoints()
 #        if 'Smoothing' in locals():
@@ -578,10 +556,6 @@
         self.Profile = {'CRM_Epsilon': str(CRM_Epsilon)}
         x, z = CRMfoil.CRMlinear(CRM_Epsilon)
         self._points = np.column_stack([x, z])
-<<<<<<< HEAD
-        self.thicknessToChord = approxThickness(self._points)
-=======
->>>>>>> 08e00d0f
 
         self.Curve = self._fitAirfoiltoPoints()
         # TODO: Smoothing..
@@ -637,10 +611,6 @@
         else:
             self.Profile = {'Interp': (Eps, Af1.Profile, Eps1, Af2.Profile, Eps2)}
         self._points = np.column_stack([x, z])
-<<<<<<< HEAD
-        self.thicknessToChord = approxThickness(self._points)
-=======
->>>>>>> 08e00d0f
 
         self.Curve = self._fitAirfoiltoPoints()
         self._TransformAirfoil()